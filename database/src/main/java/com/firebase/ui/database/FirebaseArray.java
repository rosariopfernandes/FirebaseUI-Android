--- conflicted
+++ resolved
@@ -27,13 +27,8 @@
 /**
  * This class implements a collection on top of a Firebase location.
  */
-<<<<<<< HEAD
-public class FirebaseArray<T> extends CachingObservableSnapshotArray<T> implements ChildEventListener, ValueEventListener {
-
-=======
 public class FirebaseArray<T> extends CachingObservableSnapshotArray<T>
         implements ChildEventListener, ValueEventListener {
->>>>>>> e5fbab80
     private Query mQuery;
     private List<DataSnapshot> mSnapshots = new ArrayList<>();
 
