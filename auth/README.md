--- conflicted
+++ resolved
@@ -717,13 +717,8 @@
                 ...
                 // Get the non-anoymous credential from the response
                 AuthCredential nonAnonymousCredential = response.getCredentialForLinking();
-<<<<<<< HEAD
-                // Sign in with credential
-                FirebaseAuth.getInstance().signInWithCredential(nonAnonymousCredential);
-=======
                 // Sign in with credential 
                 FirebaseAuth.getInstance().signInWithCredential(nonAnonymousCredential)
->>>>>>> 0d1e22ca
                     .addOnSuccessListener(new OnSuccessListener<AuthResult>() {
                         @Override
                         public void onSuccess(AuthResult result) {
