<?xml version="1.0" encoding="utf-8"?>
<android.support.constraint.ConstraintLayout
    xmlns:android="http://schemas.android.com/apk/res/android"
    xmlns:app="http://schemas.android.com/apk/res-auto"
    xmlns:tools="http://schemas.android.com/tools"
    android:id="@+id/root"
    android:layout_width="match_parent"
    android:layout_height="match_parent"
    android:clipChildren="false"
    android:clipToPadding="false">

<<<<<<< HEAD
    <me.zhanghai.android.materialprogressbar.MaterialProgressBar
        android:id="@+id/top_progress_bar"
        style="@style/FirebaseUI.TopProgressBar"
        app:layout_constraintTop_toTopOf="parent"
        tools:visibility="visible" />
=======
>>>>>>> 6b740bce

    <ImageView
        android:id="@+id/logo"
        style="@style/FirebaseUI.AuthMethodPicker.Logo"
        android:layout_marginTop="16dp"
        android:layout_marginBottom="16dp"
        app:layout_constraintStart_toStartOf="parent"
        app:layout_constraintEnd_toEndOf="parent"
        app:layout_constraintTop_toTopOf="parent"
        app:layout_constraintBottom_toTopOf="@+id/container"
        tools:ignore="ContentDescription" /> <!-- TODO remove once the bug is fixed: https://issuetracker.google.com/issues/38281866-->

    <ScrollView
        android:id="@+id/container"
        android:layout_width="wrap_content"
        android:layout_height="wrap_content"
        app:layout_constraintStart_toStartOf="parent"
        app:layout_constraintEnd_toEndOf="parent"
        app:layout_constraintTop_toTopOf="parent"
        app:layout_constraintBottom_toTopOf="@id/main_tos_and_pp"
        app:layout_constraintVertical_bias="0.7">

        <LinearLayout
            android:id="@+id/btn_holder"
            style="@style/FirebaseUI.AuthMethodPicker.ButtonHolder" />

    </ScrollView>

    <TextView
        android:id="@+id/main_tos_and_pp"
        style="@style/FirebaseUI.Text.BodyText"
        android:layout_width="wrap_content"
        android:layout_height="wrap_content"
        android:layout_marginTop="@dimen/fui_field_padding_vert"
        android:layout_marginBottom="16dp"
        android:gravity="center"
        android:textColor="?android:textColorTertiary"
        android:textIsSelectable="true"
        app:layout_constraintBottom_toBottomOf="parent" />

</android.support.constraint.ConstraintLayout><|MERGE_RESOLUTION|>--- conflicted
+++ resolved
@@ -9,14 +9,11 @@
     android:clipChildren="false"
     android:clipToPadding="false">
 
-<<<<<<< HEAD
     <me.zhanghai.android.materialprogressbar.MaterialProgressBar
         android:id="@+id/top_progress_bar"
         style="@style/FirebaseUI.TopProgressBar"
         app:layout_constraintTop_toTopOf="parent"
         tools:visibility="visible" />
-=======
->>>>>>> 6b740bce
 
     <ImageView
         android:id="@+id/logo"
