--- conflicted
+++ resolved
@@ -26,27 +26,7 @@
             style="@style/FirebaseUI.AuthMethodPicker.ButtonHolder"
             android:layout_height="wrap_content"
             android:layout_gravity="center"
-<<<<<<< HEAD
-            android:paddingTop="@dimen/auth_method_button_marginBottom">
-
-            <Button
-                android:id="@+id/email_provider"
-                style="@style/FirebaseUI.Button.AccountChooser.EmailButton"
-                android:text="@string/sign_in_with_email"
-                android:visibility="gone"
-                tools:visibility="visible" />
-
-            <Button
-                android:id="@+id/phone_provider"
-                style="@style/FirebaseUI.Button.AccountChooser.PhoneButton"
-                android:text="@string/sign_in_with_phone"
-                android:visibility="gone"
-                tools:visibility="visible"/>
-
-        </LinearLayout>
-=======
             android:paddingTop="@dimen/auth_method_button_marginBottom"/>
->>>>>>> f041fea1
 
     </FrameLayout>
 
