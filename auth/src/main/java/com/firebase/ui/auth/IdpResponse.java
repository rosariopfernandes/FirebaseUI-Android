--- conflicted
+++ resolved
@@ -234,10 +234,7 @@
         dest.writeParcelable(mUser, flags);
         dest.writeString(mToken);
         dest.writeString(mSecret);
-<<<<<<< HEAD
         dest.writeParcelable(mPendingCredential, 0);
-        dest.writeSerializable(mException);
-=======
 
         ObjectOutputStream oos = null;
         try {
@@ -257,7 +254,6 @@
                 } catch (IOException ignored) {}
             }
         }
->>>>>>> acd53842
     }
 
     @Override
@@ -267,18 +263,32 @@
 
         IdpResponse response = (IdpResponse) o;
 
-        return (mUser == null ? response.mUser == null : mUser.equals(response.mUser))
-                && (mToken == null ? response.mToken == null : mToken.equals(response.mToken))
-                && (mSecret == null ? response.mSecret == null : mSecret.equals(response.mSecret))
-                && (mException == null ? response.mException == null : mException.equals(response.mException));
+        if (mUser != null ? !mUser.equals(response.mUser) : response.mUser != null) {
+            return false;
+        }
+        if (mToken != null ? !mToken.equals(response.mToken) : response.mToken != null) {
+            return false;
+        }
+        if (mSecret != null ? !mSecret.equals(response.mSecret) : response.mSecret != null) {
+            return false;
+        }
+        if (mException != null ? !mException.equals(response.mException) : response.mException != null) {
+            return false;
+        }
+        if (mPendingCredential != null ? !mPendingCredential.equals(response.mPendingCredential) : response.mPendingCredential != null) {
+            return false;
+        }
+
+        return true;
     }
 
     @Override
     public int hashCode() {
-        int result = mUser == null ? 0 : mUser.hashCode();
-        result = 31 * result + (mToken == null ? 0 : mToken.hashCode());
-        result = 31 * result + (mSecret == null ? 0 : mSecret.hashCode());
-        result = 31 * result + (mException == null ? 0 : mException.hashCode());
+        int result = mUser != null ? mUser.hashCode() : 0;
+        result = 31 * result + (mToken != null ? mToken.hashCode() : 0);
+        result = 31 * result + (mSecret != null ? mSecret.hashCode() : 0);
+        result = 31 * result + (mException != null ? mException.hashCode() : 0);
+        result = 31 * result + (mPendingCredential != null ? mPendingCredential.hashCode() : 0);
         return result;
     }
 
@@ -289,6 +299,7 @@
                 ", mToken='" + mToken + '\'' +
                 ", mSecret='" + mSecret + '\'' +
                 ", mException=" + mException +
+                ", mPendingCredential=" + mPendingCredential +
                 '}';
     }
 
