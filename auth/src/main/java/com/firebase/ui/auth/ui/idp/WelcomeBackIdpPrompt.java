--- conflicted
+++ resolved
@@ -41,23 +41,12 @@
 import com.firebase.ui.auth.data.remote.TwitterSignInHandler;
 import com.firebase.ui.auth.ui.AppCompatBase;
 import com.firebase.ui.auth.ui.HelperActivityBase;
-<<<<<<< HEAD
-import com.firebase.ui.auth.ui.TaskFailureLogger;
-import com.firebase.ui.auth.util.AnonymousUpgradeUtils;
-=======
->>>>>>> acd53842
 import com.firebase.ui.auth.util.ExtraConstants;
-import com.firebase.ui.auth.util.UpgradeFailureListener;
 import com.firebase.ui.auth.util.data.ProviderUtils;
 import com.firebase.ui.auth.util.ui.FlowUtils;
 import com.firebase.ui.auth.viewmodel.idp.LinkingSocialProviderResponseHandler;
 import com.firebase.ui.auth.viewmodel.idp.ProviderSignInBase;
 import com.google.firebase.auth.FacebookAuthProvider;
-<<<<<<< HEAD
-import com.google.firebase.auth.FirebaseAuth;
-import com.google.firebase.auth.FirebaseUser;
-=======
->>>>>>> acd53842
 import com.google.firebase.auth.GoogleAuthProvider;
 import com.google.firebase.auth.TwitterAuthProvider;
 
@@ -179,76 +168,6 @@
     @Override
     protected void onActivityResult(int requestCode, int resultCode, Intent data) {
         super.onActivityResult(requestCode, resultCode, data);
-<<<<<<< HEAD
-        mIdpProvider.onActivityResult(requestCode, resultCode, data);
-    }
-
-    @Override
-    public void onSuccess(@NonNull final IdpResponse idpResponse) {
-        AuthCredential newCredential = ProviderUtils.getAuthCredential(idpResponse);
-        if (newCredential == null) {
-            throw new IllegalStateException("Unknown provider: " + idpResponse.getProviderType());
-        }
-
-        FirebaseUser currentUser = getAuthHelper().getCurrentUser();
-        if (currentUser == null) {
-            AnonymousUpgradeUtils.signInOrLink(this, newCredential)
-                    .addOnFailureListener(this, new UpgradeFailureListener(this, newCredential) {
-                        @Override
-                        protected void onNonUpgradeFailure(@NonNull Exception e) {
-                            finishWithError(e);
-                        }
-                    })
-                    .addOnSuccessListener(new OnSuccessListener<AuthResult>() {
-                        @Override
-                        public void onSuccess(AuthResult result) {
-                            if (mPrevCredential != null) {
-                                result.getUser()
-                                        .linkWithCredential(mPrevCredential)
-                                        .addOnFailureListener(new TaskFailureLogger(
-                                                TAG, "Error signing in with previous credential " +
-                                                idpResponse.getProviderType()))
-                                        .addOnCompleteListener(new FinishListener(idpResponse));
-                            } else {
-                                finish(RESULT_OK, idpResponse.toIntent());
-                            }
-                        }
-                    })
-                    .addOnFailureListener(
-                            new TaskFailureLogger(TAG, "Error signing in with new credential " +
-                                    idpResponse.getProviderType()));
-        } else {
-            currentUser
-                    .linkWithCredential(newCredential)
-                    .addOnFailureListener(
-                            new TaskFailureLogger(TAG, "Error linking with credential " +
-                                    idpResponse.getProviderType()))
-                    .addOnCompleteListener(new FinishListener(idpResponse));
-        }
-    }
-
-    @Override
-    public void onFailure(@NonNull Exception e) {
-        finishWithError(e);
-    }
-
-    private void finishWithError(Exception e) {
-        Toast.makeText(this, R.string.fui_error_unknown, Toast.LENGTH_LONG).show();
-        finish(RESULT_CANCELED, IdpResponse.getErrorIntent(e));
-    }
-
-    private class FinishListener implements OnCompleteListener<AuthResult> {
-        private final IdpResponse mIdpResponse;
-
-        FinishListener(IdpResponse idpResponse) {
-            mIdpResponse = idpResponse;
-        }
-
-        public void onComplete(@NonNull Task task) {
-            finish(RESULT_OK, mIdpResponse.toIntent());
-        }
-=======
         mProvider.onActivityResult(requestCode, resultCode, data);
->>>>>>> acd53842
     }
 }