--- conflicted
+++ resolved
@@ -28,11 +28,7 @@
         super(application);
     }
 
-<<<<<<< HEAD
-    public void verifyPhoneNumber(Activity activity, final String number, boolean force) {
-=======
     public void verifyPhoneNumber(@NonNull Activity activity, final String number, boolean force) {
->>>>>>> 71bfba25
         setResult(Resource.<PhoneVerification>forLoading());
         PhoneAuthOptions.Builder optionsBuilder = PhoneAuthOptions.newBuilder(getAuth())
                 .setPhoneNumber(number)
