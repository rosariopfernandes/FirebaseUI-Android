package com.firebase.ui.auth.util.signincontainer;

import android.content.Intent;
import android.content.IntentSender;
import android.os.Bundle;
import android.support.annotation.NonNull;
import android.support.annotation.Nullable;
import android.support.annotation.RestrictTo;
import android.support.v4.app.Fragment;
import android.support.v4.app.FragmentActivity;
import android.support.v4.app.FragmentManager;
import android.text.TextUtils   ;
import android.util.Log;

import com.firebase.ui.auth.AuthUI;
import com.firebase.ui.auth.AuthUI.IdpConfig;
import com.firebase.ui.auth.IdpResponse;
import com.firebase.ui.auth.R;
import com.firebase.ui.auth.ResultCodes;
import com.firebase.ui.auth.ui.ExtraConstants;
import com.firebase.ui.auth.ui.FlowParameters;
import com.firebase.ui.auth.ui.FragmentHelper;
import com.firebase.ui.auth.ui.TaskFailureLogger;
import com.firebase.ui.auth.ui.User;
import com.firebase.ui.auth.ui.email.RegisterEmailActivity;
import com.firebase.ui.auth.ui.idp.AuthMethodPickerActivity;
import com.firebase.ui.auth.util.GoogleApiHelper;
import com.firebase.ui.auth.util.GoogleSignInHelper;
import com.google.android.gms.auth.api.Auth;
import com.google.android.gms.auth.api.credentials.Credential;
import com.google.android.gms.auth.api.credentials.CredentialRequest;
import com.google.android.gms.auth.api.credentials.CredentialRequestResult;
import com.google.android.gms.auth.api.credentials.IdentityProviders;
import com.google.android.gms.common.api.CommonStatusCodes;
import com.google.android.gms.common.api.GoogleApiClient;
import com.google.android.gms.common.api.Status;
import com.google.android.gms.tasks.OnCompleteListener;
import com.google.android.gms.tasks.OnFailureListener;
import com.google.android.gms.tasks.OnSuccessListener;
import com.google.android.gms.tasks.Task;
import com.google.firebase.auth.AuthResult;
import com.google.firebase.auth.EmailAuthProvider;
import com.google.firebase.auth.FacebookAuthProvider;
import com.google.firebase.auth.FirebaseAuthInvalidUserException;
import com.google.firebase.auth.GoogleAuthProvider;
import com.google.firebase.auth.TwitterAuthProvider;
import java.util.ArrayList;
import java.util.HashMap;
import java.util.List;
import java.util.Map;

/**
 * Attempts to acquire a credential from Smart Lock for Passwords to sign in
 * an existing account. If this succeeds, an attempt is made to sign the user in
 * with this credential. If it does not, the
 * {@link AuthMethodPickerActivity authentication method picker activity}
 * is started, unless only email is supported, in which case the
 * {@link RegisterEmailActivity} is started.
 */
@RestrictTo(RestrictTo.Scope.LIBRARY_GROUP)
public class SignInDelegate extends SmartLockBase<CredentialRequestResult> {
    private static final String TAG = "SignInDelegate";
    private static final int RC_CREDENTIALS_READ = 2;
    private static final int RC_IDP_SIGNIN = 3;
    private static final int RC_AUTH_METHOD_PICKER = 4;
    private static final int RC_EMAIL_FLOW = 5;

    private Credential mCredential;

    public static void delegate(FragmentActivity activity, FlowParameters params) {
        FragmentManager fm = activity.getSupportFragmentManager();
        Fragment fragment = fm.findFragmentByTag(TAG);
        if (!(fragment instanceof SignInDelegate)) {
            SignInDelegate result = new SignInDelegate();
            result.setArguments(FragmentHelper.getFlowParamsBundle(params));
            fm.beginTransaction().add(result, TAG).disallowAddToBackStack().commit();
        }
    }

    public static SignInDelegate getInstance(FragmentActivity activity) {
        Fragment fragment = activity.getSupportFragmentManager().findFragmentByTag(TAG);
        if (fragment instanceof SignInDelegate) {
            return (SignInDelegate) fragment;
        } else {
            return null;
        }
    }

    @Override
    public void onCreate(Bundle savedInstance) {
        super.onCreate(savedInstance);
        if (savedInstance != null) {
            // We already have a running instance of this fragment
            return;
        }

        FlowParameters flowParams = mHelper.getFlowParams();
<<<<<<< HEAD
        if (flowParams.isReauth) {
            // if it's a reauth and it's not an email account, skip Smart Lock.
            List<String> providers = mHelper.getCurrentUser().getProviders();
            if (providers == null || providers.size() > 0) {
                // this is a non-email user, skip Smart Lock
                startAuthMethodChoice();
                return;
            }
        }
        if (flowParams.enableCredentials) {
=======
        if (flowParams.smartLockEnabled) {
>>>>>>> f528a22b
            mHelper.showLoadingDialog(R.string.progress_dialog_loading);

            mGoogleApiClient = new GoogleApiClient.Builder(getContext().getApplicationContext())
                    .addConnectionCallbacks(this)
                    .addApi(Auth.CREDENTIALS_API)
                    .enableAutoManage(getActivity(), GoogleApiHelper.getSafeAutoManageId(), this)
                    .build();
            mGoogleApiClient.connect();

            mHelper.getCredentialsApi()
                    .request(mGoogleApiClient,
                             new CredentialRequest.Builder()
                                     .setPasswordLoginSupported(true)
                                     .setAccountTypes(getSupportedAccountTypes().toArray(new String[0]))
                                     .build())
                    .setResultCallback(this);
        } else {
            startAuthMethodChoice();
        }
    }

    @Override
    public void onSaveInstanceState(Bundle outState) {
        // It doesn't matter what we put here, we just don't want outState to be empty
        outState.putBoolean(ExtraConstants.HAS_EXISTING_INSTANCE, true);
        super.onSaveInstanceState(outState);
    }

    @Override
    public void onResult(@NonNull CredentialRequestResult result) {
        Status status = result.getStatus();

        if (status.isSuccess()) {
            // Auto sign-in success
            handleCredential(result.getCredential());
            return;
        } else {
            if (status.hasResolution()) {
                try {
                    if (status.getStatusCode() == CommonStatusCodes.RESOLUTION_REQUIRED) {
                        mHelper.startIntentSenderForResult(
                                status.getResolution().getIntentSender(),
                                RC_CREDENTIALS_READ);
                        return;
                    }
                } catch (IntentSender.SendIntentException e) {
                    Log.e(TAG, "Failed to send Credentials intent.", e);
                }
            } else {
                Log.e(TAG, "Status message:\n" + status.getStatusMessage());
            }
        }
        startAuthMethodChoice();
    }

    @Override
    public void onConnected(@Nullable Bundle bundle) {
        // We only care about onResult
    }

    @Override
    public void onActivityResult(int requestCode, int resultCode, Intent data) {
        super.onActivityResult(requestCode, resultCode, data);
        switch (requestCode) {
            case RC_CREDENTIALS_READ:
                if (resultCode == ResultCodes.OK) {
                    // credential selected from SmartLock, log in with that credential
                    Credential credential = data.getParcelableExtra(Credential.EXTRA_KEY);
                    handleCredential(credential);
                } else {
                    // Smart lock selector cancelled, go to the AuthMethodPicker screen
                    startAuthMethodChoice();
                }
                break;
            case RC_IDP_SIGNIN:
            case RC_AUTH_METHOD_PICKER:
            case RC_EMAIL_FLOW:
                finish(resultCode, data);
                break;
            default:
                IdpSignInContainer signInContainer = IdpSignInContainer.getInstance(getActivity());
                if (signInContainer != null) {
                    signInContainer.onActivityResult(requestCode, resultCode, data);
                }
        }
    }

    private List<String> getSupportedAccountTypes() {
        List<String> accounts = new ArrayList<>();
        for (AuthUI.IdpConfig idpConfig : mHelper.getFlowParams().providerInfo) {
            @AuthUI.SupportedProvider String providerId = idpConfig.getProviderId();
            if (providerId.equals(GoogleAuthProvider.PROVIDER_ID)
                    || providerId.equals(FacebookAuthProvider.PROVIDER_ID)
                    || providerId.equals(TwitterAuthProvider.PROVIDER_ID)) {
                accounts.add(providerIdToAccountType(providerId));
            }
        }
        return accounts;
    }

    private String getEmailFromCredential() {
        if (mCredential == null) {
            return null;
        }
        return mCredential.getId();
    }

    private String getAccountTypeFromCredential() {
        if (mCredential == null) {
            return null;
        }
        return mCredential.getAccountType();
    }

    private String getPasswordFromCredential() {
        if (mCredential == null) {
            return null;
        }
        return mCredential.getPassword();
    }

    private void handleCredential(Credential credential) {
        mCredential = credential;
        String email = getEmailFromCredential();
        String password = getPasswordFromCredential();
        if (!TextUtils.isEmpty(email)) {
            if (TextUtils.isEmpty(password)) {
                // log in with id/provider
                redirectToIdpSignIn(email, getAccountTypeFromCredential());
            } else {
                // Sign in with the email/password retrieved from SmartLock
                signInWithEmailAndPassword(email, password);
            }
        }
    }

    private void startAuthMethodChoice() {
        FlowParameters flowParams = mHelper.getFlowParams();
        List<AuthUI.IdpConfig> idpConfigs = flowParams.providerInfo;
        Map<String, IdpConfig> providerIdToConfig = new HashMap<>();
        for (IdpConfig providerConfig : idpConfigs) {
            providerIdToConfig.put(providerConfig.getProviderId(), providerConfig);
        }

        List<IdpConfig> visibleProviders = idpConfigs;

        // If the only provider is Email, immediately launch the email flow. Otherwise, launch
        // the auth method picker screen.
        if (visibleProviders.size() == 1) {
            if (visibleProviders.get(0).getProviderId().equals(EmailAuthProvider.PROVIDER_ID)) {
                startActivityForResult(
                        RegisterEmailActivity.createIntent(getContext(), flowParams),
                        RC_EMAIL_FLOW);
            } else {
                redirectToIdpSignIn(null, providerIdToAccountType(
                        visibleProviders.get(0).getProviderId()));
            }
        } else {
            startActivityForResult(
                    AuthMethodPickerActivity.createIntent(
                            getContext(),
                            flowParams),
                    RC_AUTH_METHOD_PICKER);
        }
        mHelper.dismissDialog();
    }

    /**
     * Begin sign in process with email and password from a SmartLock credential. On success, finish
     * with {@link ResultCodes#OK RESULT_OK}. On failure, delete the credential from SmartLock (if
     * applicable) and then launch the auth method picker flow.
     */
    private void signInWithEmailAndPassword(String email, String password) {
        final IdpResponse response =
                new IdpResponse.Builder(EmailAuthProvider.PROVIDER_ID, email).build();

        mHelper.getFirebaseAuth()
                .signInWithEmailAndPassword(email, password)
                .addOnFailureListener(new TaskFailureLogger(
                        TAG, "Error signing in with email and password"))
                .addOnSuccessListener(new OnSuccessListener<AuthResult>() {
                    @Override
                    public void onSuccess(AuthResult authResult) {
                        finish(ResultCodes.OK, response.toIntent());
                    }
                })
                .addOnFailureListener(new OnFailureListener() {
                    @Override
                    public void onFailure(@NonNull Exception e) {
                        if (e instanceof FirebaseAuthInvalidUserException) {
                            // In this case the credential saved in SmartLock was not
                            // a valid credential, we should delete it from SmartLock
                            // before continuing.
                            deleteCredentialAndRedirect();
                        } else {
                            startAuthMethodChoice();
                        }
                    }
                });
    }

    /**
     * Delete the last credential retrieved from SmartLock and then redirect to the auth method
     * choice flow.
     */
    private void deleteCredentialAndRedirect() {
        if (mCredential == null) {
            Log.w(TAG, "deleteCredentialAndRedirect: null credential");
            startAuthMethodChoice();
            return;
        }

        GoogleSignInHelper.getInstance(getActivity())
                .delete(mCredential)
                .addOnCompleteListener(new OnCompleteListener<Status>() {
                    @Override
                    public void onComplete(@NonNull Task<Status> task) {
                        if (!task.isSuccessful()) {
                            Log.w(TAG, "deleteCredential:failure", task.getException());
                        }
                        startAuthMethodChoice();
                    }
                });
    }

    private void redirectToIdpSignIn(String email, String accountType) {
        if (TextUtils.isEmpty(accountType)) {
            startActivityForResult(
                    RegisterEmailActivity.createIntent(
                            getContext(),
                            mHelper.getFlowParams(),
                            email),
                    RC_EMAIL_FLOW);
            return;
        }

        if (accountType.equals(IdentityProviders.GOOGLE)
                || accountType.equals(IdentityProviders.FACEBOOK)
                || accountType.equals(IdentityProviders.TWITTER)) {
            IdpSignInContainer.signIn(
                    getActivity(),
                    mHelper.getFlowParams(),
                    new User.Builder(email)
                            .setProvider(accountTypeToProviderId(accountType))
                            .build());
        } else {
            Log.w(TAG, "Unknown provider: " + accountType);
            startActivityForResult(
                    AuthMethodPickerActivity.createIntent(
                            getContext(),
                            mHelper.getFlowParams()),
                    RC_IDP_SIGNIN);
            mHelper.dismissDialog();
        }
    }
}<|MERGE_RESOLUTION|>--- conflicted
+++ resolved
@@ -95,20 +95,7 @@
         }
 
         FlowParameters flowParams = mHelper.getFlowParams();
-<<<<<<< HEAD
-        if (flowParams.isReauth) {
-            // if it's a reauth and it's not an email account, skip Smart Lock.
-            List<String> providers = mHelper.getCurrentUser().getProviders();
-            if (providers == null || providers.size() > 0) {
-                // this is a non-email user, skip Smart Lock
-                startAuthMethodChoice();
-                return;
-            }
-        }
         if (flowParams.enableCredentials) {
-=======
-        if (flowParams.smartLockEnabled) {
->>>>>>> f528a22b
             mHelper.showLoadingDialog(R.string.progress_dialog_loading);
 
             mGoogleApiClient = new GoogleApiClient.Builder(getContext().getApplicationContext())
