<?xml version="1.0" encoding="utf-8"?>
<RelativeLayout
    xmlns:android="http://schemas.android.com/apk/res/android"
    xmlns:tools="http://schemas.android.com/tools"
    android:layout_width="match_parent"
    android:layout_height="match_parent"
<<<<<<< HEAD
    tools:context=".database.realtime.ChatActivity">
=======
    tools:context=".database.realtime.RealtimeDbChatActivity">
>>>>>>> fbb31a9f

    <TextView
        android:id="@+id/emptyTextView"
        android:layout_width="match_parent"
        android:layout_height="wrap_content"
        android:padding="16dp"
        android:text="@string/start_chatting" />

    <android.support.v7.widget.RecyclerView
        android:id="@+id/messagesList"
        android:layout_width="match_parent"
        android:layout_height="match_parent"
        android:layout_alignParentStart="true"
        android:layout_alignParentLeft="true"
        android:layout_alignParentTop="true"
        android:layout_above="@+id/footer"
        android:clipToPadding="false"
        android:padding="16dp"
        tools:listitem="@layout/message" />

    <LinearLayout
        android:id="@+id/footer"
        android:layout_width="match_parent"
        android:layout_height="wrap_content"
        android:layout_alignParentStart="true"
        android:layout_alignParentLeft="true"
        android:layout_alignParentBottom="true"
        android:paddingStart="16dp"
        android:paddingEnd="16dp"
        android:paddingLeft="16dp"
        android:orientation="horizontal">

        <EditText
            android:id="@+id/messageEdit"
            android:layout_width="0dp"
            android:layout_height="wrap_content"
            android:layout_weight="1"
            android:imeOptions="actionDone"
            android:inputType="text" />

        <Button
            android:id="@+id/sendButton"
            style="@style/Widget.AppCompat.Button.Borderless.Colored"
            android:layout_width="wrap_content"
            android:layout_height="wrap_content"
            android:layout_gravity="bottom|end"
            android:text="@string/send" />

    </LinearLayout>

</RelativeLayout><|MERGE_RESOLUTION|>--- conflicted
+++ resolved
@@ -4,11 +4,7 @@
     xmlns:tools="http://schemas.android.com/tools"
     android:layout_width="match_parent"
     android:layout_height="match_parent"
-<<<<<<< HEAD
-    tools:context=".database.realtime.ChatActivity">
-=======
     tools:context=".database.realtime.RealtimeDbChatActivity">
->>>>>>> fbb31a9f
 
     <TextView
         android:id="@+id/emptyTextView"
