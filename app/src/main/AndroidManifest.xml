<?xml version="1.0" encoding="utf-8"?>
<manifest xmlns:android="http://schemas.android.com/apk/res/android"
          xmlns:tools="http://schemas.android.com/tools"
          package="com.firebase.uidemo">

    <uses-permission android:name="android.permission.INTERNET" />
    <uses-permission android:name="android.permission.READ_EXTERNAL_STORAGE" />

    <application
        android:name=".auth.FirebaseUIDemo"
        android:label="@string/app_name"
        android:allowBackup="true"
        android:fullBackupContent="true"
        android:icon="@mipmap/ic_launcher"
        android:supportsRtl="true"
        android:theme="@style/AppTheme"
        tools:ignore="GoogleAppIndexingWarning">

        <activity android:name=".ChooserActivity">
            <intent-filter>
                <action android:name="android.intent.action.MAIN" />

                <category android:name="android.intent.category.LAUNCHER" />
            </intent-filter>

            <meta-data
                android:name="android.app.shortcuts"
                android:resource="@xml/shortcuts" />
        </activity>

        <!-- Chat demo -->
        <activity
            android:name=".database.ChatActivity"
            android:label="@string/name_chat" />
        <activity
            android:name=".database.ChatIndexActivity"
            android:label="@string/name_chat" />

        <!-- Auth UI demo -->
        <activity
            android:name=".auth.AuthUiActivity"
            android:label="@string/name_auth_ui" />
        <activity
            android:name=".auth.SignedInActivity"
            android:label="@string/name_auth_ui" />

        <!-- Storage UI demo -->
        <activity
            android:name=".storage.ImageActivity"
            android:label="@string/name_image" />
<<<<<<< HEAD
        <activity android:name=".firestore.FirestoreChatActivity">
        </activity>
=======

>>>>>>> 8a4bb24e
    </application>

</manifest><|MERGE_RESOLUTION|>--- conflicted
+++ resolved
@@ -36,6 +36,11 @@
             android:name=".database.ChatIndexActivity"
             android:label="@string/name_chat" />
 
+        <!-- Firestore demo -->
+        <activity
+            android:name=".firestore.FirestoreChatActivity"
+            android:label="@string/name_chat"/>
+
         <!-- Auth UI demo -->
         <activity
             android:name=".auth.AuthUiActivity"
@@ -48,12 +53,7 @@
         <activity
             android:name=".storage.ImageActivity"
             android:label="@string/name_image" />
-<<<<<<< HEAD
-        <activity android:name=".firestore.FirestoreChatActivity">
-        </activity>
-=======
 
->>>>>>> 8a4bb24e
     </application>
 
 </manifest>