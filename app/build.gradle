--- conflicted
+++ resolved
@@ -48,13 +48,11 @@
     compile('com.facebook.android:facebook-android-sdk:4.25.0')
     compile("com.twitter.sdk.android:twitter-core:3.0.0@aar") { transitive = true }
 
-<<<<<<< HEAD
     compile "android.arch.lifecycle:runtime:$architectureVersion"
     compile "android.arch.lifecycle:extensions:$architectureVersion"
-=======
+
     compile 'com.github.bumptech.glide:glide:4.1.1'
     annotationProcessor 'com.github.bumptech.glide:compiler:4.1.1'
->>>>>>> 34adac2d
 
     // The following dependencies are not required to use the Firebase UI library.
     // They are used to make some aspects of the demo app implementation simpler for
